import type { AssetGlob } from '@nx/js/src/assets/assets';

export interface BuildExecutorSchema {
  denoConfig: string;
  main: string;
  outputFile: string;
  bundle?: boolean;
<<<<<<< HEAD
  sourceMap?: false | 'linked' | 'inline';
=======
  assets?: Array<AssetGlob | string>;
>>>>>>> 783ee91f
}<|MERGE_RESOLUTION|>--- conflicted
+++ resolved
@@ -5,9 +5,6 @@
   main: string;
   outputFile: string;
   bundle?: boolean;
-<<<<<<< HEAD
+  assets?: Array<AssetGlob | string>;
   sourceMap?: false | 'linked' | 'inline';
-=======
-  assets?: Array<AssetGlob | string>;
->>>>>>> 783ee91f
 }