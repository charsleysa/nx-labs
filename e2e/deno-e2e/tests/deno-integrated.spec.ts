--- conflicted
+++ resolved
@@ -533,8 +533,6 @@
       );
       expect(workspaceFileExists(`dist/apps/${appName}/main.js`)).toBeTruthy();
     }, 120_000);
-<<<<<<< HEAD
-=======
   });
 
   describe('--bundler deno_emit', () => {
@@ -834,6 +832,5 @@
         workspaceFileExists(`dist/apps/${bundlerAppName}/main.js`)
       ).toBeTruthy();
     }, 120_000);
->>>>>>> a2f423b9
   });
 });